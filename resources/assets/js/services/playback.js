--- conflicted
+++ resolved
@@ -95,11 +95,7 @@
 
         // Set the song as the current song
         queueStore.current(song);
-<<<<<<< HEAD
-        this.player.source(`${sharedStore.state.cdnUrl}/api/play/${song.id}?jwt-token=${ls.get('jwt-token')}`);
-=======
         this.player.source(`${sharedStore.state.cdnUrl}/api/${song.id}/play?jwt-token=${ls.get('jwt-token')}`);
->>>>>>> 8476a042
 
         // We'll just "restart" playing the song, which will handle notification, scrobbling etc.
         this.restart();
