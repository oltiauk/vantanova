<template>
  <div id="equalizer">
    <div class="presets">
      <label class="select-wrapper" @change="loadPreset">
        <select v-model="selectedPresetIndex">
          <option value="-1">Preset</option>
          <option v-for="(preset, idx) in presets" :value="idx">{{ preset.name }}</option>
        </select>
      </label>
    </div>
    <div class="bands">
      <span class="band preamp">
        <input
          type="range"
          min="-20"
          max="20"
          step="0.01"
          data-orientation="vertical"
          v-model="preampGainValue">
        <label>Preamp</label>
      </span>

      <span class="indicators">
        <span>+20</span>
        <span>0</span>
        <span>-20</span>
      </span>

      <span class="band amp" v-for="band in bands">
        <input
          type="range"
          min="-20"
          max="20"
          step="0.01"
          data-orientation="vertical"
          :value="band.filter.gain.value">
        <label v-once="band.label"></label>
      </span>
    </div>
  </div>
</template>

<script>
import { map } from 'lodash';
import $ from 'jquery';
import rangeslider from 'rangeslider.js';

import { isAudioContextSupported, event } from '../../utils';
import { equalizerStore, preferenceStore as preferences } from '../../stores';

export default {
  data() {
    return {
      idx: 0,
      bands: [],
      selectedPresetIndex: -1,
      preampGainValue: 0,

      presets: equalizerStore.presets,
    };
  },

  watch: {
    /**
     * Save the selected preset (index) into local storage every time the value's changed.
     *
     * @param  {Number} val
     */
    selectedPresetIndex(val) {
      preferences.selectedPreset = val;
    },
  },

  methods: {
    /**
     * Init the equalizer.
     *
     * @param  {Element} player The audio player's DOM.
     */
    init(player) {
      this.selectedPresetIndex = preferences.selectedPreset;
      const settings = equalizerStore.get();

      const AudioContext = window.AudioContext ||
        window.webkitAudioContext ||
        window.mozAudioContext ||
        window.oAudioContext ||
        window.msAudioContext;

      const context = new AudioContext();

      this.preampGainNode = context.createGain();
      this.changePreampGain(settings.preamp);

      const source = context.createMediaElementSource(player);
      source.connect(this.preampGainNode);

      let prevFilter = null;

      // Create 10 bands with the frequencies similar to those of Winamp and connect them together.
      [60, 170, 310, 600, 1000, 3000, 6000, 12000, 14000, 16000].forEach((f, i) => {
        const filter = context.createBiquadFilter();

        if (i === 0) {
          filter.type = 'lowshelf';
        } else if (i === 9) {
          filter.type = 'highshelf';
        } else {
          filter.type = 'peaking';
        }

        filter.gain.value = settings.gains[i] ? settings.gains[i] : 0;
        filter.Q.value = 1;
        filter.frequency.value = f;

        prevFilter ? prevFilter.connect(filter) : this.preampGainNode.connect(filter);
        prevFilter = filter;

        this.bands.push({
          filter,
          label: (f + '').replace('000', 'K'),
        });
      });

      prevFilter.connect(context.destination);

      this.$nextTick(this.createRangeSliders);
    },

    /**
     * Create the UI slider for both the preamp and the normal bands using rangeslider.js.
     */
    createRangeSliders() {
      $('#equalizer input[type="range"]').each((i, el) => {
        $(el).rangeslider({
          /**
           * Force the polyfill and its styles on all browsers.
           *
           * @type {Boolean}
           */
          polyfill: false,

          /**
           * Change the gain/preamp value when the user drags the sliders.
           *
           * @param  {Float} position
           * @param  {Float} value
           */
          onSlide: (position, value) => {
            if ($(el).parents('.band').is('.preamp')) {
              this.changePreampGain(value);
            } else {
              this.changeFilterGain(this.bands[i - 1].filter, value);
            }
          },

          /**
           * Save the settings and set the preset index to -1 (which is None) on slideEnd.
           */
          onSlideEnd: () => {
            this.selectedPresetIndex = -1;
            this.save();
          },
        });
      });
    },

    /**
     * Change the gain value for the preamp.
     *
     * @param  {Number} dbValue The value of the gain, in dB.
     */
    changePreampGain(dbValue) {
      this.preampGainValue = dbValue;
      this.preampGainNode.gain.value = Math.pow(10, dbValue / 20);
    },

    /**
     * Change the gain value for a band/filter.
     *
     * @param  {Object} filter The filter object
     * @param  {Object} value  Value of the gain, in dB.
     */
    changeFilterGain(filter, value) {
      filter.gain.value = value;
    },

    /**
     * Load a preset when the user select it from the dropdown.
     */
    loadPreset() {
      if (Number.parseInt(this.selectedPresetIndex, 10) === -1) {
        return;
      }

      const preset = this.presets[this.selectedPresetIndex];

      $('#equalizer input[type=range]').each((i, input) => {
        // We treat our preamp slider differently.
        if ($(input).parents('.band').is('.preamp')) {
          this.changePreampGain(preset.preamp);
        } else {
          this.changeFilterGain(this.bands[i - 1].filter, preset.gains[i - 1]);
          input.value = preset.gains[i - 1];
        }
      });

      this.$nextTick(() => {
        // Update the slider values into GUI.
        $('#equalizer input[type="range"]').rangeslider('update', true);
      });

      this.save();
    },

    /**
     * Save the current user's equalizer preferences into local storage.
     */
    save() {
      equalizerStore.set(this.preampGainValue, map(this.bands, 'filter.gain.value'));
    },
  },

  mounted() {
    event.on('equalizer:init', player => {
      if (isAudioContextSupported()) {
        this.init(player);
      }
    });
  },
};
</script>

<style lang="sass">
@import "../../../sass/partials/_vars.scss";
@import "../../../sass/partials/_mixins.scss";

#equalizer {
  position: absolute;
  bottom: $footerHeight;
  width: 100%;
  background: rgba(0, 0, 0, 0.9);
  display: flex;
  flex-direction: column;
  left: 0;

  label {
    margin-top: 8px;
    margin-bottom: 0;
    text-align: left;
  }

  .presets {
    padding: 8px 16px;
    display: flex;
    flex-wrap: wrap;
    justify-content: space-between;
    flex: 1;
    align-content: center;
    z-index: 1;
    border-bottom: 1px solid rgba(255, 255, 255, .1);


    .select-wrapper {
      position: relative;
      margin-bottom: 0;

      &::after {
        content: '\f107';
        font-family: FontAwesome;
        color: $colorHighlight;
        display: inline-block;
        position: absolute;
        right: 8px;
        top: 3px;
        pointer-events: none;
      }
    }

    select {
      background: none;
      color: $colorMainText;
      padding-left: 0;
      width: 100px;
      text-transform: none;

      option {
        color: #333;
      }
    }
  }

  .bands {
    padding: 16px;
    z-index: 1;
    left: 0;
    display: flex;
    justify-content: space-between;
    align-items: flex-start;

    label, .indicators {
      font-size: .8rem;
    }

    .band {
      display: flex;
      flex-direction: column;
      align-items: center;
    }

    .indicators {
      height: 100px;
      width: 20px;
      display: flex;
      flex-direction: column;
      justify-content: space-between;
      align-items: center;
      margin-left: -16px;
      opacity: 0;
      transition: .4s;

      span:first-child {
        line-height: 8px;
      }

      span:last-child {
        line-height: 8px;
      }
    }

    &:hover .indicators {
      opacity: 1;
    }
  }

  /**
   * The range slider styles
   */
  .rangeslider {
    background: transparent;
    box-shadow: none;

    &--vertical {
      min-height: 100px;
      width: 16px;

      &::before {
        content: " ";
        position: absolute;
        left: 7px;
        width: 2px;
        background: rgba(255, 255, 255, 0.2);
        z-index: 1;
        height: 100%;
        pointer-events: none;
      }

      .rangeslider__fill {
        width: 2px;
        background: #fff;
        position: absolute;
        left: 7px;
        box-shadow: none;
        border-radius: 0;
      }

      .rangeslider__handle {
        left: 0;
        background: #fff;
        border: 0;
        height: 2px;
        width: 100%;
        border-radius: 0;
        box-shadow: none;

<<<<<<< HEAD
        &::after {
          display: none;
=======
        @media only screen and (max-width : 768px) {
            position: fixed;
            max-width: 414px;
            left: auto;
            right: 0;
            bottom: $footerHeightMobile + 5px;
            display: block;
            height: auto;

            label {
                line-height: 20px;
            }
>>>>>>> 63f8b8db
        }
      }
    }
  }

  @media only screen and (max-width : 768px) {
    position: fixed;
    max-width: 414px;
    left: auto;
    right: 0;
    bottom: $footerHeight + 5px;
    display: block;
    height: auto;

    label {
      line-height: 20px;
    }
  }
}
</style><|MERGE_RESOLUTION|>--- conflicted
+++ resolved
@@ -373,23 +373,8 @@
         border-radius: 0;
         box-shadow: none;
 
-<<<<<<< HEAD
         &::after {
           display: none;
-=======
-        @media only screen and (max-width : 768px) {
-            position: fixed;
-            max-width: 414px;
-            left: auto;
-            right: 0;
-            bottom: $footerHeightMobile + 5px;
-            display: block;
-            height: auto;
-
-            label {
-                line-height: 20px;
-            }
->>>>>>> 63f8b8db
         }
       }
     }
@@ -400,7 +385,7 @@
     max-width: 414px;
     left: auto;
     right: 0;
-    bottom: $footerHeight + 5px;
+    bottom: $footerHeightMobile + 5px;
     display: block;
     height: auto;
 
