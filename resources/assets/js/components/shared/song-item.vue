<template>
  <tr
    class="song-item"
    draggable="true"
    :data-song-id="song.id"
<<<<<<< HEAD
    @click="$parent.rowClick(song.id, $event)"
=======
    @click="clicked($event)"
>>>>>>> 3dc5c487
    @dblclick.prevent="playRightAwayyyyyyy"
    @dragstart="$parent.dragStart(song.id, $event)"
    @dragleave="$parent.removeDroppableState($event)"
    @dragover.prevent="$parent.allowDrop(song.id, $event)"
    @drop.stop.prevent="$parent.handleDrop(song.id, $event)"
    @contextmenu.prevent="$parent.openContextMenu(song.id, $event)"
    :class="{ selected: selected, playing: playing }"
  >
    <td class="track-number">{{ song.track || '' }}</td>
    <td class="title">{{ song.title }}</td>
    <td class="artist">{{ song.artist.name }}</td>
    <td class="album">{{ song.album.name }}</td>
    <td class="time">{{ song.fmtLength }}</td>
    <td class="play" @click.stop="doPlayback">
      <i class="fa fa-pause-circle" v-if="song.playbackState === 'playing'"/>
      <i class="fa fa-play-circle" v-else/>
    </td>
  </tr>
</template>

<script>
import { playback } from '../../services';
import { queueStore } from '../../stores';

export default {
  props: ['song'],

  data() {
    return {
      selected: false,
    };
  },

  computed: {
    playing() {
      return this.song.playbackState === 'playing' || this.song.playbackState === 'paused';
    },
  },

  methods: {
    /**
     * Play the song right away.
     */
    playRightAwayyyyyyy() {
      if (!queueStore.contains(this.song)) {
        queueStore.queueAfterCurrent(this.song);
      }

      playback.play(this.song);
    },

    /**
     * Take the right playback action based on the current playback state.
     */
    doPlayback() {
      switch (this.song.playbackState) {
        case 'playing':
          playback.pause();
          break;
        case 'paused':
          playback.resume();
          break;
        default:
          this.playRightAwayyyyyyy();
          break;
      }
    },

    clicked($e) {
      this.$emit('itemClicked', this.song.id, $e);
    },

    select() {
      this.selected = true;
    },

    deselect() {
      this.selected = false;
    },

    /**
     * Toggle the "selected" state of the current component.
     */
    toggleSelectedState() {
      this.selected = !this.selected;
    },
  },
};
</script>

<style lang="sass">
@import "../../../sass/partials/_vars.scss";
@import "../../../sass/partials/_mixins.scss";

.song-item {
  border-bottom: 1px solid $color2ndBgr;

  html.no-touchevents &:hover {
    background: rgba(255, 255, 255, .05);
  }

  .time, .track-number {
    color: $color2ndText;
  }

  .title {
    min-width: 192px;
  }

  .play {
    max-width: 32px;
    opacity: .5;

    i {
      font-size: 1.5rem;
    }
  }

  &.selected {
    background-color: rgba(255, 255, 255, .08);
  }

  &.playing {
    color: $colorHighlight;
  }
}
</style><|MERGE_RESOLUTION|>--- conflicted
+++ resolved
@@ -3,11 +3,7 @@
     class="song-item"
     draggable="true"
     :data-song-id="song.id"
-<<<<<<< HEAD
-    @click="$parent.rowClick(song.id, $event)"
-=======
     @click="clicked($event)"
->>>>>>> 3dc5c487
     @dblclick.prevent="playRightAwayyyyyyy"
     @dragstart="$parent.dragStart(song.id, $event)"
     @dragleave="$parent.removeDroppableState($event)"
