<template>
  <div class="song-list-wrap main-scroll-wrap" :class="type"
    ref="wrapper"
    tabindex="1"
    @scroll="scrolling"
    @keydown.delete.prevent.stop="handleDelete"
    @keydown.enter.prevent.stop="handleEnter"
    @keydown.a.prevent="handleA"
  >
    <table v-show="items.length">
      <thead>
        <tr>
          <th @click="sort('track')" class="track-number">#
            <i class="fa fa-angle-down" v-show="sortKey === 'track' && order > 0"/>
            <i class="fa fa-angle-up" v-show="sortKey === 'track' && order < 0"/>
          </th>
          <th @click="sort('title')" class="title">Title
            <i class="fa fa-angle-down" v-show="sortKey === 'title' && order > 0"/>
            <i class="fa fa-angle-up" v-show="sortKey === 'title' && order < 0"/>
          </th>
          <th @click="sort(['album.artist.name', 'album.name', 'track'])" class="artist">Artist
            <i class="fa fa-angle-down" v-show="sortingByArtist && order > 0"/>
            <i class="fa fa-angle-up" v-show="sortingByArtist && order < 0"/>
          </th>
          <th @click="sort(['album.name', 'track'])" class="album">Album
            <i class="fa fa-angle-down" v-show="sortingByAlbum && order > 0"/>
            <i class="fa fa-angle-up" v-show="sortingByAlbum && order < 0"/>
          </th>
          <th @click="sort('length')" class="time">Time
            <i class="fa fa-angle-down" v-show="sortKey === 'length' && order > 0"/>
            <i class="fa fa-angle-up" v-show="sortKey === 'length' && order < 0"/>
          </th>
          <th class="play"></th>
        </tr>
      </thead>

      <tbody>
<<<<<<< HEAD
        <tr is="song-item" v-for="item in displayedItems" :song="item" ref="rows" :key="item.id"/>
=======
        <tr is="song-item"
          v-for="item in displayedItems"
          @itemClicked="itemClicked"
          :song="item"
          :key="item.id"
          ref="rows"/>
>>>>>>> 3dc5c487
      </tbody>
    </table>

    <song-menu ref="contextMenu" :songs="selectedSongs"/>
    <to-top-button :showing="showBackToTop"/>
  </div>
</template>

<script>
import { find, invokeMap, filter, map } from 'lodash';
import isMobile from 'ismobilejs';
import $ from 'jquery';

import { filterBy, orderBy, limitBy, event } from '../../utils';
import { playlistStore, queueStore, songStore, favoriteStore } from '../../stores';
import { playback } from '../../services';
import router from '../../router';
import songItem from './song-item.vue';
import songMenu from './song-menu.vue';
import infiniteScroll from '../../mixins/infinite-scroll';

export default {
  name: 'song-list',
  props: ['items', 'type', 'playlist', 'sortable'],
  mixins: [infiniteScroll],
  components: { songItem, songMenu },

  data() {
    return {
      lastSelectedRow: null,
      q: '', // The filter query
      sortKey: '',
      order: 1,
      sortingByAlbum: false,
      sortingByArtist: false,
      selectedSongs: [],
      mutatedItems: [],
    };
  },

  watch: {
    /**
     * Watch the items.
     */
    items() {
      if (this.sortable === false) {
        this.sortKey = '';
      }

      this.mutatedItems = this.items;

      // Update the song count and duration status on parent.
      this.$parent.updateMeta({
        songCount: this.items.length,
        totalLength: songStore.getLength(this.items, true),
      });
    },

    selectedSongs(val) {
      this.$parent.setSelectedSongs(val);
    },
  },

  computed: {
    displayedItems() {
      return limitBy(
        filterBy(
          this.mutatedItems,
          this.q,
          'title', 'album.name', 'artist.name'
        ),
        this.numOfItems
      );
    },
  },

  methods: {
    /**
     * Handle sorting the song list.
     *
     * @param  {String} key The sort key. Can be 'title', 'album', 'artist', or 'length'
     */
    sort(key) {
      if (this.sortable === false) {
        return;
      }

      this.sortKey = key;
      this.order = 0 - this.order;
      this.sortingByAlbum = Array.isArray(this.sortKey) && this.sortKey[0] === 'album.name';
      this.sortingByArtist = Array.isArray(this.sortKey) && this.sortKey[0] === 'album.artist.name';
      this.mutatedItems = orderBy(this.items, this.sortKey, this.order);
    },

    /**
     * Execute the corresponding reaction(s) when the user presses Delete.
     */
    handleDelete() {
      const songs = this.selectedSongs;

      if (!songs.length) {
        return;
      }

      switch (this.type) {
        case 'queue':
          queueStore.unqueue(songs);
          break;
        case 'favorites':
          favoriteStore.unlike(songs);
          break;
        case 'playlist':
          playlistStore.removeSongs(this.playlist, songs);
          break;
        default:
          break;
      }

      this.clearSelection();
    },

    /**
     * Execute the corresponding reaction(s) when the user presses Enter.
     *
     * @param {Object} e The keydown event.
     */
    handleEnter(e) {
      const songs = this.selectedSongs;

      if (!songs.length) {
        return;
      }

      if (songs.length === 1) {
        // Just play the song
        playback.play(songs[0]);

        return;
      }

      switch (this.type) {
        case 'queue':
          // Play the first song selected if we're in Queue screen.
          playback.play(songs[0]);
          break;
        case 'favorites':
        case 'playlist':
        default:
          //
          // --------------------------------------------------------------------
          // For other screens, follow this map:
          //
          //  • Enter: Queue songs to bottom
          //  • Shift+Enter: Queues song to top
          //  • Cmd/Ctrl+Enter: Queues song to bottom and play the first selected song
          //  • Cmd/Ctrl+Shift+Enter: Queue songs to top and play the first queued song
          //
          // Also, if there's only one song selected, play it right away.
          // --------------------------------------------------------------------
          //
          queueStore.queue(songs, false, e.shiftKey);

          this.$nextTick(() => {
            router.go('queue');

            if (e.ctrlKey || e.metaKey || songs.length === 1) {
              playback.play(songs[0]);
            }
          });

          break;
      }

      this.clearSelection();
    },

    /**
     * Get the song-item component that's associated with a song ID.
     *
     * @param  {String} id The song ID.
     *
     * @return {Object}  The Vue compoenent
     */
    getComponentBySongId(id) {
      return find(this.$refs.rows, { song: { id } });
    },

    /**
     * Capture A keydown event and select all if applicable.
     *
     * @param {Object} e The keydown event.
     */
    handleA(e) {
      if (!e.metaKey && !e.ctrlKey) {
        return;
      }

      invokeMap(this.$refs.rows, 'select');
      this.gatherSelected();
    },

    /**
     * Gather all selected songs.
     *
     * @return {Array.<Object>} An array of Song objects
     */
    gatherSelected() {
      const selectedRows = filter(this.$refs.rows, { selected: true });
      const ids = map(selectedRows, row => row.song.id);

      this.selectedSongs = songStore.byIds(ids);
    },

    /**
     * -----------------------------------------------------------
     * The next four methods are to deal with selection.
     *
     * Credits: http://stackoverflow.com/a/17966381/794641 by andyb
     * -----------------------------------------------------------
     */

    /**
     * Handle the click event on a row to perform selection.
     *
     * @param  {String} songId
     * @param  {Object} e
     */
    itemClicked(songId, e) {
      const row = this.getComponentBySongId(songId);

      // If we're on a touch device, or if Ctrl/Cmd key is pressed, just toggle selection.
      if (isMobile.any) {
        this.toggleRow(row);
        this.gatherSelected();

        return;
      }

      if (e.ctrlKey || e.metaKey) {
        this.toggleRow(row);
      }

      if (e.button === 0) {
        if (!e.ctrlKey && !e.metaKey && !e.shiftKey) {
          this.clearSelection();
          this.toggleRow(row);
        }

        if (e.shiftKey && this.lastSelectedRow && this.lastSelectedRow.$el) {
          this.selectRowsBetweenIndexes([this.lastSelectedRow.$el.rowIndex, row.$el.rowIndex]);
        }
      }

      this.gatherSelected();
    },

    /**
     * Toggle select/unslect a row.
     *
     * @param  {Object} row The song-item component
     */
    toggleRow(row) {
      row.toggleSelectedState();
      this.lastSelectedRow = row;
    },

    selectRowsBetweenIndexes(indexes) {
      indexes.sort((a, b) => a - b);

      const rows = $(this.$refs.wrapper).find('tbody tr');

      for (let i = indexes[0]; i <= indexes[1]; ++i) {
        this.getComponentBySongId($(rows[i - 1]).data('song-id')).select();
      }
    },

    /**
     * Clear the current selection on this song list.
     */
    clearSelection() {
      invokeMap(this.$refs.rows, 'deselect');
      this.gatherSelected();
    },

    /**
     * Enable dragging songs by capturing the dragstart event on a table row.
     * Even though the event is triggered on one row only, we'll collect other
     * selected rows, if any, as well.
     *
     * @param {Object} e The event.
     */
    dragStart(songId, e) {
      // If the user is dragging an unselected row, clear the current selection.
      const currentRow = this.getComponentBySongId(songId);
      if (!currentRow.selected) {
        this.clearSelection();
        currentRow.select();
        this.gatherSelected();
      }

      console.log('selected songs before drop:', this.selectedSongs);

      this.$nextTick(() => {
        const songIds = map(this.selectedSongs, 'id');
        console.log('dragging', songIds);
        e.dataTransfer.setData('application/x-koel.text+plain', songIds);
        e.dataTransfer.effectAllowed = 'move';

        // Set a fancy drop image using our ghost element.
        const $ghost = $('#dragGhost').text(`${songIds.length} song${songIds.length === 1 ? '' : 's'}`);
        e.dataTransfer.setDragImage($ghost[0], 0, 0);
      });
    },

    /**
     * Add a "droppable" class and set the drop effect when other songs are dragged over a row.
     *
     * @param {String} songId
     * @param {Object} e The dragover event.
     */
    allowDrop(songId, e) {
      if (this.type !== 'queue') {
        return;
      }

      $(e.target).parents('tr').addClass('droppable');
      e.dataTransfer.dropEffect = 'move';

      return false;
    },

    /**
     * Perform reordering songs upon dropping if the current song list is of type Queue.
     *
     * @param  {String} songId
     * @param  {Object} e
     */
    handleDrop(songId, e) {
      console.log('dropping into', songId);
      if (this.type !== 'queue') {
        return this.removeDroppableState(e) && false;
      }

      if (!e.dataTransfer.getData('application/x-koel.text+plain')) {
        return this.removeDroppableState(e) && false;
      }

      const songs = this.selectedSongs;
      console.log('selected songs after drop:', songs);

      if (!songs.length) {
        return this.removeDroppableState(e) && false;
      }

      queueStore.move(songs, songStore.byId(songId));

      return this.removeDroppableState(e) && false;
    },

    /**
     * Remove the droppable state (and the styles) from a row.
     *
     * @param  {Object} e
     */
    removeDroppableState(e) {
      return $(e.target).parents('tr').removeClass('droppable');
    },

    openContextMenu(songId, e) {
      // If the user is right-clicking an unselected row,
      // clear the current selection and select it instead.
      const currentRow = this.getComponentBySongId(songId);
      if (!currentRow.selected) {
        this.clearSelection();
        currentRow.select();
        this.gatherSelected();
      }

      this.$nextTick(() => this.$refs.contextMenu.open(e.pageY, e.pageX));
    },
  },

  created() {
    event.on({
      /**
       * Listen to song:played event to do some logic.
       *
       * @param  {Object} song The current playing song.
       */
      'song:played': song => {
        // If the song is at the end of the current displayed items, load more.
        if (this.type === 'queue' && this.items.indexOf(song) >= this.numOfItems) {
          this.displayMore();
        }

        // Scroll the item into view if it's lost into oblivion.
        if (this.type === 'queue') {
          const $wrapper = $(this.$refs.wrapper);
          const $row = $wrapper.find(`.song-item[data-song-id="${song.id}"]`);

          if (!$row.length) {
            return;
          }

          if ($wrapper[0].getBoundingClientRect().top + $wrapper[0].getBoundingClientRect().height <
            $row[0].getBoundingClientRect().top) {
            $wrapper.scrollTop($wrapper.scrollTop() + $row.position().top);
          }
        }
      },

      /**
       * Listen to 'filter:changed' event to filter the current list.
       */
      'filter:changed': q => this.q = q,

      /**
       * Clears the current list's selection if the user has switched to another view.
       */
      'main-content-view:load': () => this.clearSelection(),

      /**
       * Listen to 'song:selection-clear' (often broadcasted from the direct parent)
       * to clear the selected songs.
       */
      'song:selection-clear': () => this.clearSelection(),
    });
  },
};
</script>

<style lang="sass">
@import "../../../sass/partials/_vars.scss";
@import "../../../sass/partials/_mixins.scss";

.song-list-wrap {
  position: relative;

  table {
    width: 100%;
    table-layout: fixed;
  }

  tr.droppable {
    border-bottom-width: 3px;
    border-bottom-color: $colorGreen;
  }

  td, th {
    text-align: left;
    padding: 8px;
    vertical-align: middle;
    text-overflow: ellipsis;
    overflow: hidden;
    white-space: nowrap;

    &.time {
      width: 72px;
      text-align: right;
    }

    &.track-number {
      width: 42px;
    }

    &.artist {
      width: 23%;
    }

    &.album {
      width: 27%;
    }

    &.play {
      display: none;

      html.touchevents & {
        display: block;
        position: absolute;
        top: 8px;
        right: 4px;
      }
    }
  }

  th {
    color: $color2ndText;
    letter-spacing: 1px;
    text-transform: uppercase;
    cursor: pointer;

    i {
      color: $colorHighlight;
      font-size: 1.2rem;
    }
  }

  /**
   * Since the Queue screen doesn't allow sorting, we reset the cursor style.
   */
  &.queue th {
    cursor: default;
  }


  @media only screen and (max-width: 768px) {
    table, tbody, tr {
      display: block;
    }

    thead, tfoot {
      display: none;
    }

    tr {
      padding: 8px 32px 8px 4px;
      position: relative;
    }

    td {
      display: inline;
      padding: 0;
      vertical-align: bottom;
      white-space: normal;

      &.album, &.time, &.track-number {
        display: none;
      }

      &.artist {
        opacity: .5;
        font-size: .9rem;
        padding: 0 4px;
      }
    }
  }
}
</style><|MERGE_RESOLUTION|>--- conflicted
+++ resolved
@@ -35,16 +35,12 @@
       </thead>
 
       <tbody>
-<<<<<<< HEAD
-        <tr is="song-item" v-for="item in displayedItems" :song="item" ref="rows" :key="item.id"/>
-=======
         <tr is="song-item"
           v-for="item in displayedItems"
           @itemClicked="itemClicked"
           :song="item"
           :key="item.id"
           ref="rows"/>
->>>>>>> 3dc5c487
       </tbody>
     </table>
 
