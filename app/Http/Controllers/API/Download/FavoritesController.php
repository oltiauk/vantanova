--- conflicted
+++ resolved
@@ -5,10 +5,6 @@
 use App\Http\Requests\API\Download\Request;
 use App\Repositories\InteractionRepository;
 use App\Services\DownloadService;
-<<<<<<< HEAD
-use App\Services\InteractionService;
-=======
->>>>>>> 20282ed6
 
 class FavoritesController extends Controller
 {
@@ -21,11 +17,7 @@
     }
 
     /**
-<<<<<<< HEAD
-     * Download all songs in a playlist.
-=======
      * Download all songs favorite'd by the current user.
->>>>>>> 20282ed6
      */
     public function show(Request $request)
     {
