--- conflicted
+++ resolved
@@ -18,17 +18,13 @@
     public function put(PutSongRequest $request)
     {
         $artist = array_get($request->tags, 'artist', '');
-        $albumartist = trim(array_get($request->tags, 'albumartist', ''));
+
         $song = $this->s3Service->createSongEntry(
             $request->bucket,
             $request->key,
             $artist,
             array_get($request->tags, 'album'),
-<<<<<<< HEAD
-            (bool) $albumartist && $albumartist !== $artist,
-=======
             trim(array_get($request->tags, 'albumartist')),
->>>>>>> cc83d052
             array_get($request->tags, 'cover'),
             trim(array_get($request->tags, 'title', '')),
             (int) array_get($request->tags, 'duration', 0),
