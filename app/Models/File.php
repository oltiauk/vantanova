--- conflicted
+++ resolved
@@ -380,28 +380,17 @@
         });
     }
 
-<<<<<<< HEAD
-    /**
-     * Get a unique hash from a file path.
-     */
-    public static function getHash(string $path): string
-=======
     private function setMediaMetadataService(?MediaMetadataService $mediaMetadataService = null): void
     {
         $this->mediaMetadataService = $mediaMetadataService ?: app(MediaMetadataService::class);
     }
 
     private function setHelperService(?HelperService $helperService = null): void
->>>>>>> 20282ed6
     {
         $this->helperService = $helperService ?: app(HelperService::class);
     }
 
-<<<<<<< HEAD
-    private function setMediaMetadataService(MediaMetadataService $mediaMetadataService = null): void
-=======
     public function setSongRepository(?SongRepository $songRepository = null): void
->>>>>>> 20282ed6
     {
         $this->songRepository = $songRepository ?: app(SongRepository::class);
     }
