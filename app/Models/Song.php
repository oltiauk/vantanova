--- conflicted
+++ resolved
@@ -8,6 +8,7 @@
 use Illuminate\Database\Eloquent\Model;
 use Illuminate\Database\Eloquent\Relations\BelongsTo;
 use Illuminate\Database\Eloquent\Relations\BelongsToMany;
+use Illuminate\Support\Collection;
 
 /**
  * @property string path
@@ -71,17 +72,6 @@
     }
 
     /**
-<<<<<<< HEAD
-     * Get a Song record using its path.
-     */
-    public static function byPath(string $path): ?self
-    {
-        return static::find(File::getHash($path));
-    }
-
-    /**
-=======
->>>>>>> 20282ed6
      * Update song info.
      *
      * @param string[] $ids
@@ -92,10 +82,8 @@
      *                    - lyrics
      *                    All of these are optional, in which case the info will not be changed
      *                    (except for lyrics, which will be emptied).
-     *
-     * @return array
-     */
-    public static function updateInfo(array $ids, array $data): array
+     */
+    public static function updateInfo(array $ids, array $data): Collection
     {
         /*
          * A collection of the updated songs.
@@ -128,11 +116,7 @@
             event(new LibraryChanged());
         }
 
-        return [
-            'artists' => Artist::whereIn('id', $updatedSongs->pluck('artist_id'))->get(),
-            'albums' => Album::whereIn('id', $updatedSongs->pluck('album_id'))->get(),
-            'songs' => $updatedSongs,
-        ];
+        return $updatedSongs;
     }
 
     public function updateSingle(
